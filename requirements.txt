--- conflicted
+++ resolved
@@ -3,18 +3,14 @@
 pint
 pydantic
 pytz
-<<<<<<< HEAD
 requests>=2.0,<3.0dev
-responses
 
 # Pre commit hook
 pre-commit
-=======
-pydantic
->>>>>>> c49571a5
 
 # Testing
 pytest
+responses
 # Code coverage
 pytest-cov
 
