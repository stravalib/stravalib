This is an example Flask application showing how you can use stravalib to help
with getting access tokens.

## Create A Virtualenv with venv

We'll assume you're using Python 3.

```bash
$ cd /path/to/stravalib
$ python3 -m venv env
$ source env/bin/activate
<<<<<<< HEAD
(env) $ pip install -r requirements.txt && pip install -e . 
# Because flask is the only install in that file right now
(env) $ pip install flask
=======
(env) $ pip install -e ".[tests, build]"
(env) $ pip install -r examples/strava-oauth/requirements.txt
>>>>>>> 55341dd3
```

## Create a Config File
====================

Create a file -- for example `settings.cfg`
that contains your client id and secret in it:

```bash
(env) $ cd examples/strava-oauth/
(env) $ vi settings.cfg
```

<<<<<<< HEAD
Paste in your Strava developer app client ID and secret:

```markdown
STRAVA_CLIENT_ID=123
STRAVA_CLIENT_SECRET='deadbeefdeadbeefdeadbeef'
=======
```python
STRAVA_CLIENT_ID = 123
STRAVA_CLIENT_SECRET = "deadbeefdeadbeefdeadbeef"
>>>>>>> 55341dd3
```

## Run your flask server 

Run the Flask server, specifying the path to this file in your `APP_SETTINGS`
environment var:

```
(env) $ APP_SETTINGS=settings.cfg python3 server.py
```<|MERGE_RESOLUTION|>--- conflicted
+++ resolved
@@ -9,18 +9,11 @@
 $ cd /path/to/stravalib
 $ python3 -m venv env
 $ source env/bin/activate
-<<<<<<< HEAD
-(env) $ pip install -r requirements.txt && pip install -e . 
-# Because flask is the only install in that file right now
-(env) $ pip install flask
-=======
 (env) $ pip install -e ".[tests, build]"
 (env) $ pip install -r examples/strava-oauth/requirements.txt
->>>>>>> 55341dd3
 ```
 
 ## Create a Config File
-====================
 
 Create a file -- for example `settings.cfg`
 that contains your client id and secret in it:
@@ -30,20 +23,12 @@
 (env) $ vi settings.cfg
 ```
 
-<<<<<<< HEAD
-Paste in your Strava developer app client ID and secret:
-
-```markdown
-STRAVA_CLIENT_ID=123
-STRAVA_CLIENT_SECRET='deadbeefdeadbeefdeadbeef'
-=======
 ```python
 STRAVA_CLIENT_ID = 123
 STRAVA_CLIENT_SECRET = "deadbeefdeadbeefdeadbeef"
->>>>>>> 55341dd3
 ```
 
-## Run your flask server 
+## Run your flask server
 
 Run the Flask server, specifying the path to this file in your `APP_SETTINGS`
 environment var:
