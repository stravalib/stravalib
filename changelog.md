--- conflicted
+++ resolved
@@ -10,12 +10,8 @@
 
 ### Fixed
 
-<<<<<<< HEAD
 - Some overrides moved from `DetailedActivity` to `SummaryActivity` (@enadeau, #570)
-=======
-- Some override moved from DetailedActivity to SummaryActivity (@enadeau, #570)
 - Ensures ActivityType instances can be compared to str (@jsamoocha, #583)
->>>>>>> 8e8a974f
 
 ## v2.0.0
 
