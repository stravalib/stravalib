--- conflicted
+++ resolved
@@ -8,11 +8,8 @@
 - Fix: Codecov report wasn't generating correctly (@lwasser, #469)
 - Remove: `client.delete_activity` method is no longer supported by Strava (@lwasser, #238)
 - Fix: Add sport type to create_activity and create type validator method. NOTE: this fix contains a breaking change in `Client.create_activity()` activity_type is now an optional keyword argument rather than a required positional argument (@lwasser, #279)
-<<<<<<< HEAD
 - Fix: Fixes the Strava API update bot (@jsamoocha, #477)
-=======
 - Fix: Cleanup dependencies to only use pyproject toml (@lwasser, #466)
->>>>>>> 1578fabe
 
 ## v1.6
 
