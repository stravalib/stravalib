# Change Log

## Unreleased

<<<<<<< HEAD
- fix: rename `SubscriptionCallback.validate` -> `SubscriptionCallback.validate_token` to avoid conflict with `pydantic.BaseModel` (@lwasser, #396)
=======
- Apply flake8 and numpy docstrings to limiter & protocol (@lwasser, #326)
- Update client's stream method to warn when using unofficial parameters (@enadeau, #385)
- Type annotation to client file (@enadeau, #384)
- Fix docstring in SleepingRateLimitRule (@enadeau)
>>>>>>> 254e95ab

## v1.3.3

### Fixed

- Fix: pins pydantic to v1 in pyproject.toml dependencies (@jsamoocha, #382)

## v1.3.2

### Added

- Add: type checking to limiter, protocol and exc file (@enadeau , #374)

### Fixed

- Fix: two minor mistakes in documentation (@enadeau , #375)
- Fix: pins pydantic to v1.10.6 (@lwasser, #380)

### Contributors to this release

@enadeau, @lwasser

- Fix two minor mistakes in documentation (@enadeau , #375)
- Add type checking to limiter, protocol and exc file (@enadeau , #374)
- Apply flake8 and numpy docstrings to all modules limiter & protocol (@lwasser, #326)

## v1.3.1

### Added

- Add: Add field override in class Segment to support all activity types (@solorisx, #368)

### Fixed

- Fix: Bumps Flask version in example code (@jsamoocha, #366)

### Contributors to this release

@solorisx, @jsamoocha

## v1.3.0

### Added

- Add: Adds RPE to activity model (@jsamoocha, #355)
- Add: support sport_type in client.update_activitiy() (@think-nice-things, #360)

### Fixed

- Fix: Move to numpy style docstrings & add black (@lwasser, #365)

### Deprecated

- The `activity_type` parameter in the client method `update_activity()` is deprecated and should be replaced by `sport_type`.

### Contributors to this release

@jsamoocha, @lwasser, @think-nice-things

## v1.3.0rc0

### Added

- Adds Strava API changes, and datamodel-code-generator bug fix (@jsamoocha, #333)
- Add: Replace full legacy model with extensions from the generated pydantic model (@jsamoocha, #324)
- Add: Add support for lazy loading related entities (@jsamoocha, #322)
- Add: Add support for nested model attributes(@jsamoocha, #316)
- Add: replaces implementations for the classes Club, Gear, ActivityTotals, AthleteStats, and Athlete by the generated Pydantic model & backwards compatibility (@jsamoocha, #315)
- Add: Workflow for updating strava model when the API changes (@jsamoocha, #302)
- Add: `pydantic_autodoc` to sphinx build and reconfigure api structure - p1 (@lwasser, #326)

### Fixed

- Fix: Corrects attribute lookup for enum values (@jsamoocha,#329)

### Deprecated

- The `BaseEntity` methods `deserialize()`, `from_dict()`, and `to_dict()` are deprecated and will raise a `DeprecationWarning` when they're used. They should be replaced by the pydantic methods `parse_obj()` and `dict()` or `json()`.

### Removed

- The complete `attributes` module
- All the abstract entity types (e.g. `IdentifiableEntity`, `LoadableEntity`) from the `model` module
- Constants used for activity types such as `Activity.RIDE`
- `HeartrateActivityZone`, `PowerActivityZone`, `PaceActivityZone` as subtypes of `BaseActivityZone` (the latter is retained)
- Everything related to segment leaderboards as this is not supported by Strava anymore

### Contributors to this release

@jsamoocha, @lwasser, @oliverkurth

## v1.2.0

### Added

- Add: Upload photo to activity (@gitexel, #318)
- Add: Support uploading `activity_file` object with type `bytes` (@gitexel, #308)
- Add: Pre-commit hook + instructions and configure precommit.ci bot (@lwasser, #293)

### Fixed

- Fix: Internal warnings should be ignored in tests (@jsamoocha, #319)
- Fix: `setuptools_scm` bug when installing stravalib remotely via GitHub (@lwasser, #331)
- Fix: fix LatLon unmarshal from string type (@oliverkurth, #334)
- Fix: allows arithmetic and comparison between multiple quantities (@jsamoocha, #335)

### Contributors to this release

@oliverkurth, @gitexel, @jsamoocha, @lwasser

## v1.1.0

### Added

- Add: Development & build/release guide to documentation, edit button to documentation theme, pr template for release (@lwasser, #289)
- Add: Integration tests for /routes/{id} and /segments/starred (GET) (@jsamoocha, #250 (partial))
- Add: Add integration tests for all POST/PUT client methods (@jsamoocha, #250 (partial))
- Add: code cov to test suite (@lwasser, #262)
- Add: add code of conduct to the repo, update contributing guide + readme badges (@lwasser, #269, #274)
- Add: pull request templates for regular pr and release (@lwasser, #294)
- Add: Support for python 3.11

### Fixed

- Fix: Move docs to `furo` theme, add `myst` support for markdown, include CONTRIBUTING.md in documentation, enhance intro documentation page and add linkcheck to docs build (@lwasser, #276)
- Fix: deprecated set-output command in actions build (@yihong0618, #272)
- Fix: Add readthedocs config file to ensure build installs using pip (@lwasser, #270)

### Changed

- Change: Replace `units` dependency by `pint` (@jsamoocha, #281)

### Removed

- Remove: Support for python 3.7

### Contributors to this release

@lwasser, @yihong0618, @jsamoocha

## v1.0.0

### Added

- Add: Add an option to mute Strava activity on update (@ollyajoke, #227)
- Add Update make to build and serve docs and also run current tests (@lwasser,#263)
- Add: Move package to build / `setuptools_scm` for version / remove setup.py and add CI push to pypi (@lwasser, #259)

### Fixed

- Fix: add new attributes for bikes according to updates to Strava API to fix warning message (@huaminghuangtw, #239)
- Fix: Minor bug in PyPI push and also streamlined action build (@lwasser, #265)
- Fix: `get_athlete` w new attrs for shoes given strava updates to API (@lwasser, #220)
- Fix: Refactor deprecated unittest aliases for Python 3.11 compatibility (@tirkarthi, #223)
- Patch: Update readme and fix broken links in docs (@lwasser, #229)

### Changed

- Change: Improved unknown time zone handling (@jsamoocha, #242)
- Change: Refactor test suite and implement Ci for tests (@jsamoocha, #246)
- Change: Remove support for python 2.x (@yihong0618, #254)
- Change: Overhaul of documentation, fix links and CI build (@lwasser, #222)

### Contributors to this release

@jsamoocha, @yihong0618, @tirkarthi, @huaminghuangtw, @ollyajoke, @lwasser

## 0.10.4

- Fix to unicode regression (@hozn, #217)

## 0.10.3

- Fixes IndexErrors when deserializing empty lists as GPS locations (@hozn, #216)
- Fix a few fields in Activity model (@hozn, #201, #214, #207)
- deal with tzname without offset and timedelta in string format (@hozn, #195)
- Update to docs and repr (@hozn, #200, #205, #206)
- Now webhooks use the same domain as the rest of API. (@hozn, #204)
- Setting rate_limit_requests=False in Client causes error (@hozn, #157)

## 0.10.2

- More fixes to new new authorization scopes (@hozn, #168)
- Added an example oauth app and some small docs updates.
- Changed missing-attribute warnings to be debug-level logs.

## 0.10.1

- Fixes of authorization_url / new scopes for new oauth (@hozn, #163, #165)

## 0.10.0

- Implementation of Strava's new auth. (@hozn, #162, #163)

## 0.9.4

- Version bump for dup file upload to pypi. :-[

## 0.9.3

- Fix mutable parma defaults in rate-limiter util functions (@hozn, #155)
- Add the missing subscription_permissions attr to Athlete (@hozn, #156)

## 0.9.2

- Fix for pip 0.10.0 (@paulte, #149, #150)

## 0.9.1

- Auto-configure the rate limits (not just usage) from response headers. (@hozn, #142)

## 0.9.0

- More API changes to reflect the big privacy changes from Strava. (@hozn, #139, #140)
- Fix to kom_type attribute (@hozn, #138)

## 0.8.0

- Fixes to segment leaderboard models for Strava's API BREAKING CHANGE (@hozn, #137)
  (See https://groups.google.com/forum/#!topic/strava-api/SsL2ytxtZng)
- Return ObjectNotFound and AccessUnauthorized HTTPError subclasses for 404 and 401
  errors respectively (@hozn, #134)
- Return None when there are no activity streams (@hozn, #118)

## 0.7.0

- Updated Activity for new attributes (@hozn, #115, #122)
- New segment attributes (@JohnnyLChang, #106)
- Streams for a route (@drixselecta, #101)
- Activity Uploader improvements (@bwalks, #119)
- Added to_dict() method to model objects (@hozn, #127)
- Added get_athlete_starred_segments (@wjazdbitu, #117)
- Fixed glitches in activity.laps (@hozn, #112)
- Fixed bug in club.members (@hozn, #110)

## 0.6.6

- Fix for delete_activity (@jonderwaater, #99)

## 0.6.5

- Updated ActivityPhoto model to support native photos and reverted get_activity_photos behavior for backwards
  compatibility (@hozn, #98)
- Added missing Club attributes (MMI) (@hozn, #97)

## 0.6.4

- Added support for undocumented inclusion of laps in activity details. (@hozn, #96)
- Added missing parameter for get_activity_photos (@hozn, #94)
- Added missing activyt pr_count attribute (@Wilm0r, #95)
- add "starred" property on SegmentExplorerResult (@mdarmetko, #92)

## 0.6.3

- Fixed update_activity to include description (@hozn, #91)

## 0.6.2

- More Python3 bugfixes

## 0.6.1

- Python3 bugfixes (@Tafkas, @martinogden)
- Added delete_activity
- added context_entries parameter to get_segment_leaderboard method (@jedman)

## 0.6.0

- Use (require) more modern pip/setuptools.
- Full Python 3 support (using Six). (@hozn, #69)
- Webhooks support (thanks to loisaidasam) (@hozn, #77)
- explore_segments bugfix (@hozn, #71)
- General updates to model/attribs (@hozn, #64, #73, etc.)

## 0.5.0

- Renamed `Activity.photos` property to `full_photos` due to new conflict with Strava API (@hozn, #45)

## 0.4.0

- Supporting new/removed attribs in Strava API (@hozn, #41, #42)
- Added support for joining/leaving clubs (@hozn, #43)
- Respect time zones in datetime objects being converted to epochs. (@hozn, #44)

## 0.3.0

- Activity streams data (Ghis)
- Friends/followers model attributes (Ghis)
- Support for photos (Ghis)
- Updates for new Strava exposed API attributes (@hozn)

## 0.2.2

- Fixed the \_resolve_url to not assume running on **nix** system.

## 0.2.1

- Changed Activity.gear to be a full entity attribute (Strava API changed)

## 0.2.0

- Added core functionality for Strava API v3.
- Mostly redesigned codebase based on drastic changes in v3 API.
- Dropped support for API v1, v2 and the "scrape" module.

## 0.1.0

- First proof-of-concept (very alpha) release.<|MERGE_RESOLUTION|>--- conflicted
+++ resolved
@@ -2,14 +2,11 @@
 
 ## Unreleased
 
-<<<<<<< HEAD
-- fix: rename `SubscriptionCallback.validate` -> `SubscriptionCallback.validate_token` to avoid conflict with `pydantic.BaseModel` (@lwasser, #396)
-=======
 - Apply flake8 and numpy docstrings to limiter & protocol (@lwasser, #326)
 - Update client's stream method to warn when using unofficial parameters (@enadeau, #385)
 - Type annotation to client file (@enadeau, #384)
 - Fix docstring in SleepingRateLimitRule (@enadeau)
->>>>>>> 254e95ab
+- fix: rename `SubscriptionCallback.validate` -> `SubscriptionCallback.validate_token` to avoid conflict with `pydantic.BaseModel` (@lwasser, #396)
 
 ## v1.3.3
 
