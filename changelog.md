# Change Log

## Unreleased

<<<<<<< HEAD
- Apply flake8 and numpy docstrings to limiter & protocol (@lwasser, #326)
=======
- Update client's stream method to warn when using unofficial parameters (@enadeau, #385)
>>>>>>> 6a9f9c24

## v1.3.3

### Fixed

- Fix: pins pydantic to v1 in pyproject.toml dependencies (@jsamoocha, #382)

## v1.3.2

### Added

- Add: type checking to limiter, protocol and exc file (@enadeau , #374)

### Fixed

- Fix: two minor mistakes in documentation (@enadeau , #375)
- Fix: pins pydantic to v1.10.6 (@lwasser, #380)

### Contributors to this release

@enadeau, @lwasser

- Fix two minor mistakes in documentation (@enadeau , #375)
- Add type checking to limiter, protocol and exc file (@enadeau , #374)
- Apply flake8 and numpy docstrings to all modules limiter & protocol (@lwasser, #326)

## v1.3.1

### Added

- Add: Add field override in class Segment to support all activity types (@solorisx, #368)

### Fixed

- Fix: Bumps Flask version in example code (@jsamoocha, #366)

### Contributors to this release

@solorisx, @jsamoocha

## v1.3.0

### Added

- Add: Adds RPE to activity model (@jsamoocha, #355)
- Add: support sport_type in client.update_activitiy() (@think-nice-things, #360)

### Fixed

- Fix: Move to numpy style docstrings & add black (@lwasser, #365)

### Deprecated

- The `activity_type` parameter in the client method `update_activity()` is deprecated and should be replaced by `sport_type`.

### Contributors to this release

@jsamoocha, @lwasser, @think-nice-things

## v1.3.0rc0

### Added

- Adds Strava API changes, and datamodel-code-generator bug fix (@jsamoocha, #333)
- Add: Replace full legacy model with extensions from the generated pydantic model (@jsamoocha, #324)
- Add: Add support for lazy loading related entities (@jsamoocha, #322)
- Add: Add support for nested model attributes(@jsamoocha, #316)
- Add: replaces implementations for the classes Club, Gear, ActivityTotals, AthleteStats, and Athlete by the generated Pydantic model & backwards compatibility (@jsamoocha, #315)
- Add: Workflow for updating strava model when the API changes (@jsamoocha, #302)
- Add: `pydantic_autodoc` to sphinx build and reconfigure api structure - p1 (@lwasser, #326)

### Fixed

- Fix: Corrects attribute lookup for enum values (@jsamoocha,#329)

### Deprecated

- The `BaseEntity` methods `deserialize()`, `from_dict()`, and `to_dict()` are deprecated and will raise a `DeprecationWarning` when they're used. They should be replaced by the pydantic methods `parse_obj()` and `dict()` or `json()`.

### Removed

- The complete `attributes` module
- All the abstract entity types (e.g. `IdentifiableEntity`, `LoadableEntity`) from the `model` module
- Constants used for activity types such as `Activity.RIDE`
- `HeartrateActivityZone`, `PowerActivityZone`, `PaceActivityZone` as subtypes of `BaseActivityZone` (the latter is retained)
- Everything related to segment leaderboards as this is not supported by Strava anymore

### Contributors to this release

@jsamoocha, @lwasser, @oliverkurth

## v1.2.0

### Added

- Add: Upload photo to activity (@gitexel, #318)
- Add: Support uploading `activity_file` object with type `bytes` (@gitexel, #308)
- Add: Pre-commit hook + instructions and configure precommit.ci bot (@lwasser, #293)

### Fixed

- Fix: Internal warnings should be ignored in tests (@jsamoocha, #319)
- Fix: `setuptools_scm` bug when installing stravalib remotely via GitHub (@lwasser, #331)
- Fix: fix LatLon unmarshal from string type (@oliverkurth, #334)
- Fix: allows arithmetic and comparison between multiple quantities (@jsamoocha, #335)

### Contributors to this release

@oliverkurth, @gitexel, @jsamoocha, @lwasser

## v1.1.0

### Added

- Add: Development & build/release guide to documentation, edit button to documentation theme, pr template for release (@lwasser, #289)
- Add: Integration tests for /routes/{id} and /segments/starred (GET) (@jsamoocha, #250 (partial))
- Add: Add integration tests for all POST/PUT client methods (@jsamoocha, #250 (partial))
- Add: code cov to test suite (@lwasser, #262)
- Add: add code of conduct to the repo, update contributing guide + readme badges (@lwasser, #269, #274)
- Add: pull request templates for regular pr and release (@lwasser, #294)
- Add: Support for python 3.11

### Fixed

- Fix: Move docs to `furo` theme, add `myst` support for markdown, include CONTRIBUTING.md in documentation, enhance intro documentation page and add linkcheck to docs build (@lwasser, #276)
- Fix: deprecated set-output command in actions build (@yihong0618, #272)
- Fix: Add readthedocs config file to ensure build installs using pip (@lwasser, #270)

### Changed

- Change: Replace `units` dependency by `pint` (@jsamoocha, #281)

### Removed

- Remove: Support for python 3.7

### Contributors to this release

@lwasser, @yihong0618, @jsamoocha

## v1.0.0

### Added

- Add: Add an option to mute Strava activity on update (@ollyajoke, #227)
- Add Update make to build and serve docs and also run current tests (@lwasser,#263)
- Add: Move package to build / `setuptools_scm` for version / remove setup.py and add CI push to pypi (@lwasser, #259)

### Fixed

- Fix: add new attributes for bikes according to updates to Strava API to fix warning message (@huaminghuangtw, #239)
- Fix: Minor bug in PyPI push and also streamlined action build (@lwasser, #265)
- Fix: `get_athlete` w new attrs for shoes given strava updates to API (@lwasser, #220)
- Fix: Refactor deprecated unittest aliases for Python 3.11 compatibility (@tirkarthi, #223)
- Patch: Update readme and fix broken links in docs (@lwasser, #229)

### Changed

- Change: Improved unknown time zone handling (@jsamoocha, #242)
- Change: Refactor test suite and implement Ci for tests (@jsamoocha, #246)
- Change: Remove support for python 2.x (@yihong0618, #254)
- Change: Overhaul of documentation, fix links and CI build (@lwasser, #222)

### Contributors to this release

@jsamoocha, @yihong0618, @tirkarthi, @huaminghuangtw, @ollyajoke, @lwasser

## 0.10.4

- Fix to unicode regression (@hozn, #217)

## 0.10.3

- Fixes IndexErrors when deserializing empty lists as GPS locations (@hozn, #216)
- Fix a few fields in Activity model (@hozn, #201, #214, #207)
- deal with tzname without offset and timedelta in string format (@hozn, #195)
- Update to docs and repr (@hozn, #200, #205, #206)
- Now webhooks use the same domain as the rest of API. (@hozn, #204)
- Setting rate_limit_requests=False in Client causes error (@hozn, #157)

## 0.10.2

- More fixes to new new authorization scopes (@hozn, #168)
- Added an example oauth app and some small docs updates.
- Changed missing-attribute warnings to be debug-level logs.

## 0.10.1

- Fixes of authorization_url / new scopes for new oauth (@hozn, #163, #165)

## 0.10.0

- Implementation of Strava's new auth. (@hozn, #162, #163)

## 0.9.4

- Version bump for dup file upload to pypi. :-[

## 0.9.3

- Fix mutable parma defaults in rate-limiter util functions (@hozn, #155)
- Add the missing subscription_permissions attr to Athlete (@hozn, #156)

## 0.9.2

- Fix for pip 0.10.0 (@paulte, #149, #150)

## 0.9.1

- Auto-configure the rate limits (not just usage) from response headers. (@hozn, #142)

## 0.9.0

- More API changes to reflect the big privacy changes from Strava. (@hozn, #139, #140)
- Fix to kom_type attribute (@hozn, #138)

## 0.8.0

- Fixes to segment leaderboard models for Strava's API BREAKING CHANGE (@hozn, #137)
  (See https://groups.google.com/forum/#!topic/strava-api/SsL2ytxtZng)
- Return ObjectNotFound and AccessUnauthorized HTTPError subclasses for 404 and 401
  errors respectively (@hozn, #134)
- Return None when there are no activity streams (@hozn, #118)

## 0.7.0

- Updated Activity for new attributes (@hozn, #115, #122)
- New segment attributes (@JohnnyLChang, #106)
- Streams for a route (@drixselecta, #101)
- Activity Uploader improvements (@bwalks, #119)
- Added to_dict() method to model objects (@hozn, #127)
- Added get_athlete_starred_segments (@wjazdbitu, #117)
- Fixed glitches in activity.laps (@hozn, #112)
- Fixed bug in club.members (@hozn, #110)

## 0.6.6

- Fix for delete_activity (@jonderwaater, #99)

## 0.6.5

- Updated ActivityPhoto model to support native photos and reverted get_activity_photos behavior for backwards
  compatibility (@hozn, #98)
- Added missing Club attributes (MMI) (@hozn, #97)

## 0.6.4

- Added support for undocumented inclusion of laps in activity details. (@hozn, #96)
- Added missing parameter for get_activity_photos (@hozn, #94)
- Added missing activyt pr_count attribute (@Wilm0r, #95)
- add "starred" property on SegmentExplorerResult (@mdarmetko, #92)

## 0.6.3

- Fixed update_activity to include description (@hozn, #91)

## 0.6.2

- More Python3 bugfixes

## 0.6.1

- Python3 bugfixes (@Tafkas, @martinogden)
- Added delete_activity
- added context_entries parameter to get_segment_leaderboard method (@jedman)

## 0.6.0

- Use (require) more modern pip/setuptools.
- Full Python 3 support (using Six). (@hozn, #69)
- Webhooks support (thanks to loisaidasam) (@hozn, #77)
- explore_segments bugfix (@hozn, #71)
- General updates to model/attribs (@hozn, #64, #73, etc.)

## 0.5.0

- Renamed `Activity.photos` property to `full_photos` due to new conflict with Strava API (@hozn, #45)

## 0.4.0

- Supporting new/removed attribs in Strava API (@hozn, #41, #42)
- Added support for joining/leaving clubs (@hozn, #43)
- Respect time zones in datetime objects being converted to epochs. (@hozn, #44)

## 0.3.0

- Activity streams data (Ghis)
- Friends/followers model attributes (Ghis)
- Support for photos (Ghis)
- Updates for new Strava exposed API attributes (@hozn)

## 0.2.2

- Fixed the \_resolve_url to not assume running on **nix** system.

## 0.2.1

- Changed Activity.gear to be a full entity attribute (Strava API changed)

## 0.2.0

- Added core functionality for Strava API v3.
- Mostly redesigned codebase based on drastic changes in v3 API.
- Dropped support for API v1, v2 and the "scrape" module.

## 0.1.0

- First proof-of-concept (very alpha) release.<|MERGE_RESOLUTION|>--- conflicted
+++ resolved
@@ -2,11 +2,8 @@
 
 ## Unreleased
 
-<<<<<<< HEAD
 - Apply flake8 and numpy docstrings to limiter & protocol (@lwasser, #326)
-=======
 - Update client's stream method to warn when using unofficial parameters (@enadeau, #385)
->>>>>>> 6a9f9c24
 
 ## v1.3.3
 
