--- conflicted
+++ resolved
@@ -773,22 +773,13 @@
     _laps = None
     _related = None
 
-<<<<<<< HEAD
-    TYPES = (RIDE, RUN, SWIM, WALK, ALPINESKI, BACKCOUNTRYSKI, CANOEING,
-             CROSSCOUNTRYSKIING, CROSSFIT, EBIKERIDE, ELLIPTICAL, HIKE, ICESKATE,
-             INLINESKATE, KAYAKING, KITESURF, NORDICSKI, ROCKCLIMBING,
-             ROLLERSKI, ROWING, SNOWBOARD, SNOWSHOE, STAIRSTEPPER,
-             STANDUPPADDLING, SURFING, VIRTUALRIDE, WEIGHTTRAINING, WINDSURF, WORKOUT, YOGA)
-
     id = Attribute(int, (SUMMARY, DETAILED))  #: The unique identifier of the activity
-=======
     TYPES = (ALPINESKI, BACKCOUNTRYSKI, CANOEING, CROSSCOUNTRYSKIING, CROSSFIT, EBIKERIDE,
              ELLIPTICAL, GOLF, HANDCLYCLE, HIKE, ICESKATE, INLINESKATE, KAYAKING, KITESURF,
              NORDICSKI, RIDE, ROCKCLIMBING, ROLLERSKI, ROWING, RUN, SAIL, SKATEBOARD, SNOWBOARD,
              SNOWSHOE, SOCCER, STAIRSTEPPER, STANDUPPADDLING, SURFING, SWIM, VELOMOBILE,
              VIRTUALRIDE, VIRTUALRUN, WALK, WEIGHTTRAINING, WHEELCHAIR, WINDSURF, WORKOUT, YOGA)
     guid = Attribute(six.text_type, (SUMMARY, DETAILED))  #: (undocumented)
->>>>>>> 1d96ce3c
 
     external_id = Attribute(six.text_type, (SUMMARY, DETAILED))  #: An external ID for the activity (relevant when specified during upload).
     upload_id = Attribute(int, (SUMMARY, DETAILED))  #: The upload ID for an activit.
