"""
Provides the main interface classes for the Strava version 3 REST API.
"""
from __future__ import division, absolute_import, print_function, unicode_literals
import logging
import warnings
import functools
import time
import collections
import calendar
from io import BytesIO
from datetime import datetime, timedelta

import arrow
import pytz
import six

from units.quantity import Quantity

from stravalib import model, exc
from stravalib.protocol import ApiV3
from stravalib.util import limiter
from stravalib import unithelper


class Client(object):
    """
    Main client class for interacting with the exposed Strava v3 API methods.

    This class can be instantiated without an access_token when performing authentication;
    however, most methods will require a valid access token.
    """

    def __init__(self, access_token=None, rate_limit_requests=True,
                 rate_limiter=None, requests_session=None):
        """
        Initialize a new client object.

        :param access_token: The token that provides access to a specific Strava account.  If empty, assume that this
                             account is not yet authenticated.
        :type access_token: str

        :param rate_limit_requests: Whether to apply a rate limiter to the requests. (default True)
        :type rate_limit_requests: bool

        :param rate_limiter: A :class:`stravalib.util.limiter.RateLimiter' object to use.
                             If not specified (and rate_limit_requests is True), then
                             :class:`stravalib.util.limiter.DefaultRateLimiter' will
                             be used.
        :type rate_limiter: callable

        :param requests_session: (Optional) pass request session object.
        :type requests_session: requests.Session() object

        """
        self.log = logging.getLogger('{0.__module__}.{0.__name__}'.format(self.__class__))

        if rate_limit_requests:
            if not rate_limiter:
                rate_limiter = limiter.DefaultRateLimiter()
        elif rate_limiter:
            raise ValueError("Cannot specify rate_limiter object when rate_limit_requests is False")

        self.protocol = ApiV3(access_token=access_token,
                              requests_session=requests_session,
                              rate_limiter=rate_limiter)

    @property
    def access_token(self):
        """
        The currently configured authorization token.
        """
        return self.protocol.access_token

    @access_token.setter
    def access_token(self, v):
        """
        Set the currently configured authorization token.
        """
        self.protocol.access_token = v

    def authorization_url(self, client_id, redirect_uri, approval_prompt='auto',
                          scope=None, state=None):
        """
        Get the URL needed to authorize your application to access a Strava user's information.

        See https://developers.strava.com/docs/authentication/

        :param client_id: The numeric developer client id.
        :type client_id: int

        :param redirect_uri: The URL that Strava will redirect to after successful (or failed) authorization.
        :type redirect_uri: str

        :param approval_prompt: Whether to prompt for approval even if approval already granted to app.
                                Choices are 'auto' or 'force'.  (Default is 'auto')
        :type approval_prompt: str

<<<<<<< HEAD
        :param scope: The access scope required.  Omit to imply "read" and "activity:read"
                      Valid values are 'read', 'read_all', 'profile:read_all', 'profile:write', 'profile:read_all',
                      'activity:read_all', 'activity:write'.
        :type scope: list[str]
=======
        :param scope: The access scope required.  Omit to imply "public".
                      Valid values are 'read', 'read_all', 'profile:read_all', 'profile:write', 'activity:read',
                      'activity:read_all', 'activity:write'
        :type scope: str
>>>>>>> 1d96ce3c

        :param state: An arbitrary variable that will be returned to your application in the redirect URI.
        :type state: str

        :return: The URL to use for authorization link.
        :rtype: str
        """
        return self.protocol.authorization_url(client_id=client_id,
                                               redirect_uri=redirect_uri,
                                               approval_prompt=approval_prompt,
                                               scope=scope, state=state)

    def exchange_code_for_token(self, client_id, client_secret, code):
        """
        Exchange the temporary authorization code (returned with redirect from strava authorization URL)
        for a short-lived access token and a refresh token (used to obtain the next access token later on).

        :param client_id: The numeric developer client id.
        :type client_id: int

        :param client_secret: The developer client secret
        :type client_secret: str

        :param code: The temporary authorization code
        :type code: str

        :return: Dictionary containing the access_token, refresh_token
                 and expires_at (number of seconds since Epoch when the provided access token will expire)
        :rtype: dict
        """
        return self.protocol.exchange_code_for_token(client_id=client_id,
                                                     client_secret=client_secret,
                                                     code=code)

    def refresh_access_token(self, client_id, client_secret, refresh_token):
        """
        Exchanges the previous refresh token for a short-lived access token and a new
        refresh token (used to obtain the next access token later on).

        :param client_id: The numeric developer client id.
        :type client_id: int

        :param client_secret: The developer client secret
        :type client_secret: str

        :param refresh_token: The refresh token obtained from a previous authorization request
        :type refresh_token: str

        :return: Dictionary containing the access_token, refresh_token
                 and expires_at (number of seconds since Epoch when the provided access token will expire)
        :rtype: dict
        """
        return self.protocol.refresh_access_token(client_id=client_id,
                                                  client_secret=client_secret,
                                                  refresh_token=refresh_token)

    def deauthorize(self):
        """
        Deauthorize the application. This causes the application to be removed
        from the athlete's "My Apps" settings page.

        See http://strava.github.io/api/v3/oauth/#deauthorization
        """
        self.protocol.post("oauth/deauthorize")

    def _utc_datetime_to_epoch(self, activity_datetime):
        """
        Convert the specified datetime value to a unix epoch timestamp (seconds since epoch).

        :param activity_datetime: A string which may contain tzinfo (offset) or a datetime object (naive datetime will
                                    be considered to be UTC).
        :return: Epoch timestamp.
        :rtype: int
        """
        if isinstance(activity_datetime, str):
            activity_datetime = arrow.get(activity_datetime).datetime
        assert isinstance(activity_datetime, datetime)
        if activity_datetime.tzinfo:
            activity_datetime = activity_datetime.astimezone(pytz.utc)

        return calendar.timegm(activity_datetime.timetuple())

    def get_activities(self, before=None, after=None, limit=None):
        """
        Get activities for authenticated user sorted by newest first.

        http://strava.github.io/api/v3/activities/


        :param before: Result will start with activities whose start date is
                       before specified date. (UTC)
        :type before: datetime.datetime or str or None

        :param after: Result will start with activities whose start date is after
                      specified value. (UTC)
        :type after: datetime.datetime or str or None

        :param limit: How many maximum activities to return.
        :type limit: int or None

        :return: An iterator of :class:`stravalib.model.Activity` objects.
        :rtype: :class:`BatchedResultsIterator`
        """

        if before:
            before = self._utc_datetime_to_epoch(before)

        if after:
            after = self._utc_datetime_to_epoch(after)

        params = dict(before=before, after=after)
        result_fetcher = functools.partial(self.protocol.get,
                                           '/athlete/activities',
                                           **params)

        return BatchedResultsIterator(entity=model.Activity,
                                      bind_client=self,
                                      result_fetcher=result_fetcher,
                                      limit=limit)

    def get_athlete(self, athlete_id=None):
        """
        Gets the specified athlete; if athlete_id is None then retrieves a
        detail-level representation of currently authenticated athlete;
        otherwise summary-level representation returned of athlete.

        http://strava.github.io/api/v3/athlete/#get-details

        http://strava.github.io/api/v3/athlete/#get-another-details

        :return: The athlete model object.
        :rtype: :class:`stravalib.model.Athlete`
        """
        if athlete_id is None:
            raw = self.protocol.get('/athlete')
        else:
            raise NotImplementedError("The /athletes/{id} endpoint was removed by Strava.  "
                                      "See https://developers.strava.com/docs/january-2018-update/")

            # raw = self.protocol.get('/athletes/{athlete_id}', athlete_id=athlete_id)

        return model.Athlete.deserialize(raw, bind_client=self)

    def get_athlete_friends(self, athlete_id=None, limit=None):
        """
        Gets friends for current (or specified) athlete.

        http://strava.github.io/api/v3/follow/#friends

        :param: athlete_id
        :type: athlete_id: int

        :param limit: Maximum number of athletes to return (default unlimited).
        :type limit: int

        :return: An iterator of :class:`stravalib.model.Athlete` objects.
        :rtype: :class:`BatchedResultsIterator`
        """
        if athlete_id is None:
            result_fetcher = functools.partial(self.protocol.get, '/athlete/friends')
        else:
            raise NotImplementedError("The /athletes/{id}/friends endpoint was removed by Strava.  "
                                      "See https://developers.strava.com/docs/january-2018-update/")
            # result_fetcher = functools.partial(self.protocol.get,
            #                                    '/athletes/{id}/friends',
            #                                    id=athlete_id)

        return BatchedResultsIterator(entity=model.Athlete,
                                      bind_client=self,
                                      result_fetcher=result_fetcher,
                                      limit=limit)

    def update_athlete(self, city=None, state=None, country=None, sex=None, weight=None):
        """
        Updates the properties of the authorized athlete.

        http://strava.github.io/api/v3/athlete/#update

        :param city: City the athlete lives in
        :param state: State the athlete lives in
        :param country: Country the athlete lives in
        :param sex: Sex of the athlete
        :param weight: Weight of the athlete in kg (float)

        :return: The updated athlete
        :rtype: :class:`stravalib.model.Athlete`
        """
        params = {'city': city,
                  'state': state,
                  'country': country,
                  'sex': sex}
        params = {k: v for (k, v) in params.items() if v is not None}
        if weight is not None:
            params['weight'] = float(weight)

        raw_athlete = self.protocol.put('/athlete', **params)
        return model.Athlete.deserialize(raw_athlete, bind_client=self)

    def get_athlete_followers(self, athlete_id=None, limit=None):
        """
        Gets followers for current (or specified) athlete.

        http://strava.github.io/api/v3/follow/#followers

        :param: athlete_id
        :type athlete_id: int

        :param limit: Maximum number of athletes to return (default unlimited).
        :type limit: int

        :return: An iterator of :class:`stravalib.model.Athlete` objects.
        :rtype: :class:`BatchedResultsIterator`
        """
        if athlete_id is None:
            result_fetcher = functools.partial(self.protocol.get, '/athlete/followers')
        else:
            raise NotImplementedError("The /athletes/{id}/followers endpoint was removed by Strava.  "
                                      "See https://developers.strava.com/docs/january-2018-update/")
            # result_fetcher = functools.partial(self.protocol.get,
            #                                    '/athletes/{id}/followers',
            #                                    id=athlete_id)

        return BatchedResultsIterator(entity=model.Athlete,
                                      bind_client=self,
                                      result_fetcher=result_fetcher,
                                      limit=limit)

    def get_both_following(self, athlete_id, limit=None):
        """
        Retrieve the athletes who both the authenticated user and the indicated
         athlete are following.

        http://strava.github.io/api/v3/follow/#both

        :param athlete_id: The ID of the other athlete (for follower intersection with current athlete)
        :type athlete_id: int

        :param limit: Maximum number of athletes to return. (default unlimited)
        :type limit: int

        :return: An iterator of :class:`stravalib.model.Athlete` objects.
        :rtype: :class:`BatchedResultsIterator`
        """
        raise NotImplementedError("The /athletes/{id}/both-following endpoint was removed by Strava.  "
                                  "See https://developers.strava.com/docs/january-2018-update/")
        # result_fetcher = functools.partial(self.protocol.get,
        #                                    '/athletes/{id}/both-following',
        #                                    id=athlete_id)
        #
        # return BatchedResultsIterator(entity=model.Athlete,
        #                               bind_client=self,
        #                               result_fetcher=result_fetcher,
        #                               limit=limit)

    def get_athlete_koms(self, athlete_id, limit=None):
        """
        Gets Q/KOMs/CRs for specified athlete.

        KOMs are returned as `stravalib.model.SegmentEffort` objects.

        http://strava.github.io/api/v3/athlete/#koms

        :param athlete_id: The ID of the athlete.
        :type athlete_id: int

        :param limit: Maximum number of KOM segment efforts to return (default unlimited).
        :type limit: int

        :return: An iterator of :class:`stravalib.model.SegmentEffort` objects.
        :rtype: :class:`BatchedResultsIterator`
        """
        result_fetcher = functools.partial(self.protocol.get,
                                           '/athletes/{id}/koms',
                                           id=athlete_id)

        return BatchedResultsIterator(entity=model.SegmentEffort,
                                      bind_client=self,
                                      result_fetcher=result_fetcher,
                                      limit=limit)

    def get_athlete_stats(self, athlete_id=None):
        """
        Returns Statistics for the athlete.
        athlete_id must be the id of the authenticated athlete or left blank.
        If it is left blank two requests will be made - first to get the
        authenticated athlete's id and second to get the Stats.

        http://strava.github.io/api/v3/athlete/#stats

        :return: A model containing the Stats
        :rtype: :py:class:`stravalib.model.AthleteStats`
        """
        if athlete_id is None:
            athlete_id = self.get_athlete().id

        raw = self.protocol.get('/athletes/{id}/stats', id=athlete_id)
        # TODO: Better error handling - this will return a 401 if this athlete
        #       is not the authenticated athlete.

        return model.AthleteStats.deserialize(raw)

    def get_athlete_clubs(self):
        """
        List the clubs for the currently authenticated athlete.

        http://strava.github.io/api/v3/clubs/#get-athletes

        :return: A list of :class:`stravalib.model.Club`
        :rtype: :py:class:`list`
        """
        club_structs = self.protocol.get('/athlete/clubs')
        return [model.Club.deserialize(raw, bind_client=self) for raw in club_structs]

    def join_club(self, club_id):
        """
        Joins the club on behalf of authenticated athlete.

        (Access token with write permissions required.)

        :param club_id: The numeric ID of the club to join.
        """
        self.protocol.post('clubs/{id}/join', id=club_id)

    def leave_club(self, club_id):
        """
        Leave club on behalf of authenticated user.

        (Acces token with write permissions required.)

        :param club_id:
        """
        self.protocol.post('clubs/{id}/leave', id=club_id)

    def get_club(self, club_id):
        """
        Return a specific club object.

        http://strava.github.io/api/v3/clubs/#get-details

        :param club_id: The ID of the club to fetch.
        :type club_id: int

        :rtype: :class:`stravalib.model.Club`
        """
        raw = self.protocol.get("/clubs/{id}", id=club_id)
        return model.Club.deserialize(raw, bind_client=self)

    def get_club_members(self, club_id, limit=None):
        """
        Gets the member objects for specified club ID.

        http://strava.github.io/api/v3/clubs/#get-members

        :param club_id: The numeric ID for the club.
        :type club_id: int

        :param limit: Maximum number of athletes to return. (default unlimited)
        :type limit: int

        :return: An iterator of :class:`stravalib.model.Athlete` objects.
        :rtype: :class:`BatchedResultsIterator`
        """
        result_fetcher = functools.partial(self.protocol.get,
                                           '/clubs/{id}/members',
                                           id=club_id)

        return BatchedResultsIterator(entity=model.Athlete, bind_client=self,
                                      result_fetcher=result_fetcher, limit=limit)

    def get_club_activities(self, club_id, limit=None):
        """
        Gets the activities associated with specified club.

        http://strava.github.io/api/v3/clubs/#get-activities

        :param club_id: The numeric ID for the club.
        :type club_id: int

        :param limit: Maximum number of activities to return. (default unlimited)
        :type limit: int

        :return: An iterator of :class:`stravalib.model.Activity` objects.
        :rtype: :class:`BatchedResultsIterator`
        """
        result_fetcher = functools.partial(self.protocol.get,
                                           '/clubs/{id}/activities',
                                           id=club_id)

        return BatchedResultsIterator(entity=model.Activity, bind_client=self,
                                      result_fetcher=result_fetcher, limit=limit)

    def get_activity(self, activity_id, include_all_efforts=False):
        """
        Gets specified activity.

        Will be detail-level if owned by authenticated user; otherwise summary-level.

        http://strava.github.io/api/v3/activities/#get-details

        :param activity_id: The ID of activity to fetch.
        :type activity_id: int

        :param include_all_efforts: Whether to include segment efforts - only
                                    available to the owner of the activty.
        :type include_all_efforts: bool

        :rtype: :class:`stravalib.model.Activity`
        """
        raw = self.protocol.get('/activities/{id}', id=activity_id,
                                include_all_efforts=include_all_efforts)
        return model.Activity.deserialize(raw, bind_client=self)

    def get_friend_activities(self, limit=None):
        """
        Gets activities for friends (of currently authenticated athlete).

        http://strava.github.io/api/v3/activities/#get-feed

        :param limit: Maximum number of activities to return. (default unlimited)
        :type limit: int

        :return: An iterator of :class:`stravalib.model.Activity` objects.
        :rtype: :class:`BatchedResultsIterator`
        """
        raise NotImplementedError("The /activities/following endpoint was removed by Strava.  "
                                  "See https://developers.strava.com/docs/january-2018-update/")

        # result_fetcher = functools.partial(self.protocol.get, '/activities/following')
        #
        # return BatchedResultsIterator(entity=model.Activity, bind_client=self,
        #                               result_fetcher=result_fetcher, limit=limit)

    def create_activity(self, name, activity_type, start_date_local, elapsed_time,
                        description=None, distance=None):
        """
        Create a new manual activity.

        If you would like to create an activity from an uploaded GPS file, see the
        :meth:`stravalib.client.Client.upload_activity` method instead.

        :param name: The name of the activity.
        :type name: str

        :param activity_type: The activity type (case-insensitive).
                              Possible values: ride, run, swim, workout, hike, walk, nordicski,
                              alpineski, backcountryski, iceskate, inlineskate, kitesurf, rollerski,
                              windsurf, workout, snowboard, snowshoe
        :type activity_type: str

        :param start_date_local: Local date/time of activity start. (TZ info will be ignored)
        :type start_date_local: :class:`datetime.datetime` or string in ISO8601 format.

        :param elapsed_time: The time in seconds or a :class:`datetime.timedelta` object.
        :type elapsed_time: :class:`datetime.timedelta` or int (seconds)

        :param description: The description for the activity.
        :type description: str

        :param distance: The distance in meters (float) or a :class:`units.quantity.Quantity` instance.
        :type distance: :class:`units.quantity.Quantity` or float (meters)
        """
        if isinstance(elapsed_time, timedelta):
            elapsed_time = unithelper.timedelta_to_seconds(elapsed_time)

        if isinstance(distance, Quantity):
            distance = float(unithelper.meters(distance))

        if isinstance(start_date_local, datetime):
            start_date_local = start_date_local.strftime("%Y-%m-%dT%H:%M:%SZ")

        if not activity_type.lower() in [t.lower() for t in model.Activity.TYPES]:
            raise ValueError("Invalid activity type: {0}.  Possible values: {1!r}".format(activity_type, model.Activity.TYPES))

        params = dict(name=name, type=activity_type, start_date_local=start_date_local,
                      elapsed_time=elapsed_time)

        if description is not None:
            params['description'] = description

        if distance is not None:
            params['distance'] = distance

        raw_activity = self.protocol.post('/activities', **params)

        return model.Activity.deserialize(raw_activity, bind_client=self)

    def update_activity(self, activity_id, name=None, activity_type=None,
                        private=None, commute=None, trainer=None, gear_id=None,
                        description=None,device_name=None):
        """
        Updates the properties of a specific activity.

        http://strava.github.io/api/v3/activities/#put-updates

        :param activity_id: The ID of the activity to update.
        :type activity_id: int

        :param name: The name of the activity.
        :param activity_type: The activity type (case-insensitive).
                              Possible values: ride, run, swim, workout, hike,
                              walk, nordicski, alpineski, backcountryski,
                              iceskate, inlineskate, kitesurf, rollerski,
                              windsurf, workout, snowboard, snowshoe
        :param private: Whether the activity is private.
        :param commute: Whether the activity is a commute.
        :param trainer: Whether this is a trainer activity.
        :param gear_id: Alpha-numeric ID of gear (bike, shoes) used on this activity.
        :param description: Description for the activity.
        :param device_name: Device name for the activity

        :return: The updated activity.
        :rtype: :class:`stravalib.model.Activity`
        """

        # Convert the kwargs into a params dict
        params = {}

        if name is not None:
            params['name'] = name

        if activity_type is not None:
            if not activity_type.lower() in [t.lower() for t in model.Activity.TYPES]:
                raise ValueError("Invalid activity type: {0}.  Possible values: {1!r}".format(activity_type, model.Activity.TYPES))
            params['type'] = activity_type

        if private is not None:
            params['private'] = int(private)

        if commute is not None:
            params['commute'] = int(commute)

        if trainer is not None:
            params['trainer'] = int(trainer)

        if gear_id is not None:
            params['gear_id'] = gear_id

        if description is not None:
            params['description'] = description
            
        if device_name is not None:
            params['device_name'] = device_name

        raw_activity = self.protocol.put('/activities/{activity_id}', activity_id=activity_id, **params)

        return model.Activity.deserialize(raw_activity, bind_client=self)

    def upload_activity(self, activity_file, data_type, name=None, description=None,
                        activity_type=None, private=None, external_id=None):
        """
        Uploads a GPS file (tcx, gpx) to create a new activity for current athlete.

        http://strava.github.io/api/v3/athlete/#get-details

        :param activity_file: The file object to upload or file contents.
        :type activity_file: file or str

        :param data_type: File format for upload. Possible values: fit, fit.gz, tcx, tcx.gz, gpx, gpx.gz
        :type data_type: str

        :param name: (optional) if not provided, will be populated using start date and location, if available
        :type name: str

        :param description: (optional) The description for the activity
        :type name: str

        :param activity_type: (optional) case-insensitive type of activity.
                              possible values: ride, run, swim, workout, hike, walk,
                              nordicski, alpineski, backcountryski, iceskate, inlineskate,
                              kitesurf, rollerski, windsurf, workout, snowboard, snowshoe
                              Type detected from file overrides, uses athlete's default type if not specified
        :type activity_type: str

        :param private: (optional) set to True to mark the resulting activity as private, 'view_private' permissions will be necessary to view the activity
        :type private: bool

        :param external_id: (optional) An arbitrary unique identifier may be specified which will be included in status responses.
        :type external_id: str
        """
        if not hasattr(activity_file, 'read'):
            if isinstance(activity_file, six.string_types):
                activity_file = BytesIO(activity_file.encode('utf-8'))
            elif isinstance(activity_file, str):
                activity_file = BytesIO(activity_file)
            else:
                raise TypeError("Invalid type specified for activity_file: {0}".format(type(activity_file)))

        valid_data_types = ('fit', 'fit.gz', 'tcx', 'tcx.gz', 'gpx', 'gpx.gz')
        if not data_type in valid_data_types:
            raise ValueError("Invalid data type {0}. Possible values {1!r}".format(data_type, valid_data_types))

        params = {'data_type': data_type}
        if name is not None:
            params['name'] = name
        if description is not None:
            params['description'] = description
        if activity_type is not None:
            if not activity_type.lower() in [t.lower() for t in model.Activity.TYPES]:
                raise ValueError("Invalid activity type: {0}.  Possible values: {1!r}".format(activity_type, model.Activity.TYPES))
            params['activity_type'] = activity_type
        if private is not None:
            params['private'] = int(private)
        if external_id is not None:
            params['external_id'] = external_id

        initial_response = self.protocol.post('/uploads',
                                              files={'file': activity_file},
                                              check_for_errors=False,
                                              **params)

        return ActivityUploader(self, response=initial_response)

    def delete_activity(self, activity_id):
        """
        Deletes the specified activity.

        https://strava.github.io/api/v3/activities/#delete

        :param activity_id: The activity to delete.
        :type activity_id: int
        """
        self.protocol.delete('/activities/{id}', id=activity_id)

    def get_activity_zones(self, activity_id):
        """
        Gets zones for activity.

        Requires premium account.

        http://strava.github.io/api/v3/activities/#zones

        :param activity_id: The activity for which to zones.
        :type activity_id: int

        :return: An list of :class:`stravalib.model.ActivityComment` objects.
        :rtype: :py:class:`list`
        """
        zones = self.protocol.get('/activities/{id}/zones', id=activity_id)
        # We use a factory to give us the correct zone based on type.
        return [model.BaseActivityZone.deserialize(z, bind_client=self) for z in zones]

    def get_activity_comments(self, activity_id, markdown=False, limit=None):
        """
        Gets the comments for an activity.

        http://strava.github.io/api/v3/comments/#list

        :param activity_id: The activity for which to fetch comments.
        :type activity_id: int

        :param markdown: Whether to include markdown in comments (default is false/filterout).
        :type markdown: bool

        :param limit: Max rows to return (default unlimited).
        :type limit: int

        :return: An iterator of :class:`stravalib.model.ActivityComment` objects.
        :rtype: :class:`BatchedResultsIterator`
        """
        result_fetcher = functools.partial(self.protocol.get, '/activities/{id}/comments',
                                           id=activity_id, markdown=int(markdown))

        return BatchedResultsIterator(entity=model.ActivityComment,
                                      bind_client=self,
                                      result_fetcher=result_fetcher,
                                      limit=limit)

    def get_activity_kudos(self, activity_id, limit=None):
        """
        Gets the kudos for an activity.

        http://strava.github.io/api/v3/kudos/#list

        :param activity_id: The activity for which to fetch kudos.
        :type activity_id: int

        :param limit: Max rows to return (default unlimited).
        :type limit: int

        :return: An iterator of :class:`stravalib.model.ActivityKudos` objects.
        :rtype: :class:`BatchedResultsIterator`
        """
        result_fetcher = functools.partial(self.protocol.get,
                                           '/activities/{id}/kudos',
                                           id=activity_id)

        return BatchedResultsIterator(entity=model.ActivityKudos,
                                      bind_client=self,
                                      result_fetcher=result_fetcher,
                                      limit=limit)

    def get_activity_photos(self, activity_id, size=None, only_instagram=False):
        """
        Gets the photos from an activity.

        http://strava.github.io/api/v3/photos/

        :param activity_id: The activity for which to fetch photos.
        :type activity_id: int

        :param size: the requested size of the activity's photos. URLs for the photos will be returned that best match
                    the requested size. If not included, the smallest size is returned
        :type size: int

        :param only_instagram: Parameter to preserve legacy behavior of only returning Instagram photos.
        :type only_instagram: bool

        :return: An iterator of :class:`stravalib.model.ActivityPhoto` objects.
        :rtype: :class:`BatchedResultsIterator`
        """
        params = {}

        if not only_instagram:
            params['photo_sources'] = 'true'

        if size is not None:
            params['size'] = size

        result_fetcher = functools.partial(self.protocol.get,
                                           '/activities/{id}/photos',
                                           id=activity_id, **params)

        return BatchedResultsIterator(entity=model.ActivityPhoto,
                                      bind_client=self,
                                      result_fetcher=result_fetcher)

    def get_activity_laps(self, activity_id):
        """
        Gets the laps from an activity.

        http://strava.github.io/api/v3/activities/#laps

        :param activity_id: The activity for which to fetch laps.
        :type activity_id: int

        :return: An iterator of :class:`stravalib.model.ActivityLaps` objects.
        :rtype: :class:`BatchedResultsIterator`
        """
        result_fetcher = functools.partial(self.protocol.get,
                                           '/activities/{id}/laps',
                                           id=activity_id)

        return BatchedResultsIterator(entity=model.ActivityLap,
                                      bind_client=self,
                                      result_fetcher=result_fetcher)

    def get_related_activities(self, activity_id, limit=None):
        """
        Returns the activities that were matched as 'with this activity'.

        http://strava.github.io/api/v3/activities/#get-related

        :param activity_id: The activity for which to fetch related activities.
        :type activity_id: int

        :return: An iterator of :class:`stravalib.model.Activity` objects.
        :rtype: :class:`BatchedResultsIterator`
        """
        raise NotImplementedError("The /activities/{id}/related endpoint was removed by Strava.  "
                                  "See https://developers.strava.com/docs/january-2018-update/")

        # result_fetcher = functools.partial(self.protocol.get,
        #                                    '/activities/{id}/related',
        #                                    id=activity_id)
        #
        # return BatchedResultsIterator(entity=model.Activity,
        #                               bind_client=self,
        #                               result_fetcher=result_fetcher,
        #                               limit=limit)

    def get_gear(self, gear_id):
        """
        Get details for an item of gear.

        http://strava.github.io/api/v3/gear/#show

        :param gear_id: The gear id.
        :type gear_id: str

        :return: The Bike or Shoe subclass object.
        :rtype: :class:`stravalib.model.Gear`
        """
        return model.Gear.deserialize(self.protocol.get('/gear/{id}', id=gear_id))

    def get_segment_effort(self, effort_id):
        """
        Return a specific segment effort by ID.

        http://strava.github.io/api/v3/efforts/#retrieve

        :param effort_id: The id of associated effort to fetch.
        :type effort_id: int

        :return: The specified effort on a segment.
        :rtype: :class:`stravalib.model.SegmentEffort`
        """
        return model.SegmentEffort.deserialize(self.protocol.get('/segment_efforts/{id}',
                                                                 id=effort_id))

    def get_segment(self, segment_id):
        """
        Gets a specific segment by ID.

        http://strava.github.io/api/v3/segments/#retrieve

        :param segment_id: The segment to fetch.
        :type segment_id: int

        :return: A segment object.
        :rtype: :class:`stravalib.model.Segment`
        """
        return model.Segment.deserialize(self.protocol.get('/segments/{id}',
                                         id=segment_id), bind_client=self)

    def get_starred_segments(self, limit=None):
        """
        Returns a summary representation of the segments starred by the
         authenticated user. Pagination is supported.

        http://strava.github.io/api/v3/segments/#starred

        :param limit: (optional), limit number of starred segments returned.
        :type limit: int

        :return: An iterator of :class:`stravalib.model.Segment` starred by authenticated user.
        :rtype: :class:`BatchedResultsIterator`
        """

        params = {}
        if limit is not None:
            params["limit"] = limit

        result_fetcher = functools.partial(self.protocol.get,
                                           '/segments/starred')

        return BatchedResultsIterator(entity=model.Segment,
                                      bind_client=self,
                                      result_fetcher=result_fetcher,
                                      limit=limit)

    def get_athlete_starred_segments(self, athlete_id, limit=None):
        """
        Returns a summary representation of the segments starred by the
         specified athlete. Pagination is supported.

        http://strava.github.io/api/v3/segments/#starred

        :param athlete_id: The ID of the athlete.
        :type athlete_id: int

        :param limit: (optional), limit number of starred segments returned.
        :type limit: int

        :return: An iterator of :class:`stravalib.model.Segment` starred by authenticated user.
        :rtype: :class:`BatchedResultsIterator`
        """
        result_fetcher = functools.partial(self.protocol.get,
                                           '/athletes/{id}/segments/starred',
                                           id=athlete_id)

        return BatchedResultsIterator(entity=model.Segment,
                                      bind_client=self,
                                      result_fetcher=result_fetcher,
                                      limit=limit)

    def get_segment_leaderboard(self, segment_id, gender=None, age_group=None, weight_class=None,
                                following=None, club_id=None, timeframe=None, top_results_limit=None,
                                page=None, context_entries = None):
        """
        Gets the leaderboard for a segment.

        http://strava.github.io/api/v3/segments/#leaderboard

        Note that by default Strava will return the top 10 results, and if the current user has ridden
        that segment, the current user's result along with the two results above in rank and the two
        results below will be included.  The top X results can be configured by setting the top_results_limit
        parameter; however, the other 5 results will be included if the current user has ridden that segment.
        (i.e. if you specify top_results_limit=15, you will get a total of 20 entries back.)

        :param segment_id: ID of the segment.
        :type segment_id: int

        :param gender: (optional) 'M' or 'F'
        :type gender: str

        :param age_group: (optional) '0_24', '25_34', '35_44', '45_54', '55_64', '65_plus'
        :type age_group: str

        :param weight_class: (optional) pounds '0_124', '125_149', '150_164', '165_179', '180_199', '200_plus'
                             or kilograms '0_54', '55_64', '65_74', '75_84', '85_94', '95_plus'
        :type weight_class: str

        :param following: (optional) Limit to athletes current user is following.
        :type following: bool

        :param club_id: (optional) limit to specific club
        :type club_id: int

        :param timeframe: (optional)  'this_year', 'this_month', 'this_week', 'today'
        :type timeframe: str

        :param top_results_limit: (optional, strava default is 10 + 5 from end) How many of leading leaderboard entries to display.
                            See description for why this is a little confusing.
        :type top_results_limit: int

        :param page: (optional, strava default is 1) Page number of leaderboard to return, sorted by highest ranking leaders
        :type page: int

        :param context_entries: (optional, strava default is 2, max is 15) number of entries surrounding requesting athlete to return
        :type context_entries: int

        :return: The SegmentLeaderboard for the specified page (default: 1)
        :rtype: :class:`stravalib.model.SegmentLeaderboard`

        """
        params = {}
        if gender is not None:
            if gender.upper() not in ('M', 'F'):
                raise ValueError("Invalid gender: {0}. Possible values: 'M' or 'F'".format(gender))
            params['gender'] = gender

        valid_age_groups = ('0_24', '25_34', '35_44', '45_54', '55_64', '65_plus')
        if age_group is not None:
            if not age_group in valid_age_groups:
                raise ValueError("Invalid age group: {0}.  Possible values: {1!r}".format(age_group, valid_age_groups))
            params['age_group'] = age_group

        valid_weight_classes = ('0_124', '125_149', '150_164', '165_179', '180_199', '200_plus',
                                '0_54', '55_64', '65_74', '75_84', '85_94', '95_plus')
        if weight_class is not None:
            if not weight_class in valid_weight_classes:
                raise ValueError("Invalid weight class: {0}.  Possible values: {1!r}".format(weight_class, valid_weight_classes))
            params['weight_class'] = weight_class

        if following is not None:
            params['following'] = int(following)

        if club_id is not None:
            params['club_id'] = club_id

        if timeframe is not None:
            valid_timeframes = 'this_year', 'this_month', 'this_week', 'today'
            if not timeframe in valid_timeframes:
                raise ValueError("Invalid timeframe: {0}.  Possible values: {1!r}".format(timeframe, valid_timeframes))
            params['date_range'] = timeframe

        if top_results_limit is not None:
            params['per_page'] = top_results_limit

        if page is not None:
            params['page'] = page

        if context_entries is not None:
            params['context_entries'] = context_entries

        return model.SegmentLeaderboard.deserialize(self.protocol.get('/segments/{id}/leaderboard',
                                                                      id=segment_id,
                                                                      **params),
                                                    bind_client=self)

    def get_segment_efforts(self, segment_id, athlete_id=None,
                            start_date_local=None, end_date_local=None,
                            limit=None):
        """
        Gets all efforts on a particular segment sorted by start_date_local

        Returns an array of segment effort summary representations sorted by
        start_date_local ascending or by elapsed_time if an athlete_id is
        provided.

        If no filtering parameters is provided all efforts for the segment
        will be returned.

        Date range filtering is accomplished using an inclusive start and end time,
        thus start_date_local and end_date_local must be sent together. For open
        ended ranges pick dates significantly in the past or future. The
        filtering is done over local time for the segment, so there is no need
        for timezone conversion. For example, all efforts on Jan. 1st, 2014
        for a segment in San Francisco, CA can be fetched using
        2014-01-01T00:00:00Z and 2014-01-01T23:59:59Z.

        http://strava.github.io/api/v3/segments/#all_efforts

        :param segment_id: ID of the segment.
        :type segment_id: param

        :int athlete_id: (optional) ID of athlete.
        :type athlete_id: int

        :param start_date_local: (optional) efforts before this date will be excluded.
                                            Either as ISO8601 or datetime object
        :type start_date_local: datetime.datetime or str

        :param end_date_local: (optional) efforts after this date will be excluded.
                                           Either as ISO8601 or datetime object
        :type end_date_local: datetime.datetime or str

        :param limit: (optional), limit number of efforts.
        :type limit: int

        :return: An iterator of :class:`stravalib.model.SegmentEffort` efforts on a segment.
        :rtype: :class:`BatchedResultsIterator`

        """
        params = {"segment_id": segment_id}

        if athlete_id is not None:
            params['athlete_id'] = athlete_id

        if start_date_local:
            if isinstance(start_date_local, six.string_types):
                start_date_local = arrow.get(start_date_local).naive
            params["start_date_local"] = start_date_local.strftime("%Y-%m-%dT%H:%M:%SZ")

        if end_date_local:
            if isinstance(end_date_local, six.string_types):
                end_date_local = arrow.get(end_date_local).naive
            params["end_date_local"] = end_date_local.strftime("%Y-%m-%dT%H:%M:%SZ")

        if limit is not None:
            params["limit"] = limit

        result_fetcher = functools.partial(self.protocol.get,
                                           '/segments/{segment_id}/all_efforts',
                                           **params)

        return BatchedResultsIterator(entity=model.BaseEffort, bind_client=self,
                                      result_fetcher=result_fetcher, limit=limit)

    def explore_segments(self, bounds, activity_type=None, min_cat=None, max_cat=None):
        """
        Returns an array of up to 10 segments.

        http://strava.github.io/api/v3/segments/#explore

        :param bounds: list of bounding box corners lat/lon [sw.lat, sw.lng, ne.lat, ne.lng] (south,west,north,east)
        :type bounds: list of 4 floats or list of 2 (lat,lon) tuples

        :param activity_type: (optional, default is riding)  'running' or 'riding'
        :type activity_type: str

        :param min_cat: (optional) Minimum climb category filter
        :type min_cat: int

        :param max_cat: (optional) Maximum climb category filter
        :type max_cat: int

        :return: An list of :class:`stravalib.model.Segment`.
        :rtype: :py:class:`list`

        """
        if len(bounds) == 2:
            bounds = (bounds[0][0], bounds[0][1], bounds[1][0], bounds[1][1])
        elif len(bounds) != 4:
            raise ValueError("Invalid bounds specified: {0!r}. Must be list of 4 float values or list of 2 (lat,lon) tuples.")

        params = {'bounds': ','.join(str(b) for b in bounds)}

        valid_activity_types = ('riding', 'running')
        if activity_type is not None:
            if activity_type not in ('riding', 'running'):
                raise ValueError('Invalid activity type: {0}.  Possible values: {1!r}'.format(activity_type, valid_activity_types))
            params['activity_type'] = activity_type

        if min_cat is not None:
            params['min_cat'] = min_cat
        if max_cat is not None:
            params['max_cat'] = max_cat

        raw = self.protocol.get('/segments/explore', **params)
        return [model.SegmentExplorerResult.deserialize(v, bind_client=self)
                for v in raw['segments']]

    def get_activity_streams(self, activity_id, types=None,
                             resolution=None, series_type=None):
        """
        Returns an streams for an activity.

        http://strava.github.io/api/v3/streams/#activity

        Streams represent the raw data of the uploaded file. External
        applications may only access this information for activities owned
        by the authenticated athlete.

        Streams are available in 11 different types. If the stream is not
        available for a particular activity it will be left out of the request
        results.

        Streams types are: time, latlng, distance, altitude, velocity_smooth,
                           heartrate, cadence, watts, temp, moving, grade_smooth

        http://strava.github.io/api/v3/streams/#activity

        :param activity_id: The ID of activity.
        :type activity_id: int

        :param types: (optional) A list of the the types of streams to fetch.
        :type types: list

        :param resolution: (optional, default is 'all') indicates desired number
                            of data points. 'low' (100), 'medium' (1000),
                            'high' (10000) or 'all'.
        :type resolution: str

        :param series_type: (optional, default is 'distance'.  Relevant only if
                             using resolution either 'time' or 'distance'.
                             Used to index the streams if the stream is being
                             reduced.
        :type series_type: str

        :return: An dictionary of :class:`stravalib.model.Stream` from the activity or None if there are no streams.
        :rtype: :py:class:`dict`
        """

        # stream are comma seperated list
        if types is not None:
            types = ",".join(types)

        params = {}
        if resolution is not None:
            params["resolution"] = resolution

        if series_type is not None:
            params["series_type"] = series_type

        result_fetcher = functools.partial(self.protocol.get,
                                           '/activities/{id}/streams/{types}'.format(id=activity_id, types=types),
                                           **params)

        streams = BatchedResultsIterator(entity=model.Stream,
                                         bind_client=self,
                                         result_fetcher=result_fetcher)

        # Pack streams into dictionary
        try:
            return {i.type: i for i in streams}
        except exc.ObjectNotFound:
            return None  # just to be explicit.

    def get_effort_streams(self, effort_id, types=None, resolution=None,
                           series_type=None):
        """
        Returns an streams for an effort.

        http://strava.github.io/api/v3/streams/#effort

        Streams represent the raw data of the uploaded file. External
        applications may only access this information for activities owned
        by the authenticated athlete.

        Streams are available in 11 different types. If the stream is not
        available for a particular activity it will be left out of the request
        results.

        Streams types are: time, latlng, distance, altitude, velocity_smooth,
                           heartrate, cadence, watts, temp, moving, grade_smooth

        http://strava.github.io/api/v3/streams/#effort

        :param effort_id: The ID of effort.
        :type effort_id: int

        :param types: (optional) A list of the the types of streams to fetch.
        :type types: list

        :param resolution: (optional, default is 'all') indicates desired number
                            of data points. 'low' (100), 'medium' (1000),
                            'high' (10000) or 'all'.
        :type resolution: str

        :param series_type: (optional, default is 'distance'.  Relevant only if
                             using resolution either 'time' or 'distance'.
                             Used to index the streams if the stream is being
                             reduced.
        :type series_type: str

        :return: An dictionary of :class:`stravalib.model.Stream` from the effort.
        :rtype: :py:class:`dict`

        """

        # stream are comma seperated list
        if types is not None:
            types = ",".join(types)

        params = {}
        if resolution is not None:
            params["resolution"] = resolution

        if series_type is not None:
            params["series_type"] = series_type

        result_fetcher = functools.partial(self.protocol.get,
                                           '/segment_efforts/{id}/streams/{types}'.format(id=effort_id, types=types),
                                           **params)

        streams = BatchedResultsIterator(entity=model.Stream,
                                         bind_client=self,
                                         result_fetcher=result_fetcher)

        # Pack streams into dictionary
        return {i.type: i for i in streams}

    def get_segment_streams(self, segment_id, types=None, resolution=None,
                            series_type=None):
        """
        Returns an streams for a segment.

        http://strava.github.io/api/v3/streams/#segment

        Streams represent the raw data of the uploaded file. External
        applications may only access this information for activities owned
        by the authenticated athlete.

        Streams are available in 11 different types. If the stream is not
        available for a particular activity it will be left out of the request
        results.

        Streams types are: time, latlng, distance, altitude, velocity_smooth,
                           heartrate, cadence, watts, temp, moving, grade_smooth

        http://strava.github.io/api/v3/streams/#effort

        :param segment_id: The ID of segment.
        :type segment_id: int

        :param types: (optional) A list of the the types of streams to fetch.
        :type types: list

        :param resolution: (optional, default is 'all') indicates desired number
                            of data points. 'low' (100), 'medium' (1000),
                            'high' (10000) or 'all'.
        :type resolution: str

        :param series_type: (optional, default is 'distance'.  Relevant only if
                             using resolution either 'time' or 'distance'.
                             Used to index the streams if the stream is being
                             reduced.
        :type series_type: str

        :return: An dictionary of :class:`stravalib.model.Stream` from the effort.
        :rtype: :py:class:`dict`
        """

        # stream are comma seperated list
        if types is not None:
            types = ",".join(types)

        params = {}
        if resolution is not None:
            params["resolution"] = resolution

        if series_type is not None:
            params["series_type"] = series_type

        result_fetcher = functools.partial(self.protocol.get,
                                           '/segments/{id}/streams/{types}'.format(id=segment_id, types=types),
                                           **params)

        streams = BatchedResultsIterator(entity=model.Stream,
                                         bind_client=self,
                                         result_fetcher=result_fetcher)

        # Pack streams into dictionary
        return {i.type: i for i in streams}
    
    def get_running_race(self, race_id):
        """
        Gets a running race for a given identifier.t

        http://strava.github.io/api/v3/running_races/#list

        :param race_id: id for the race

        :rtype: :class:`stravalib.model.RunningRace`
        """        
        raw = self.protocol.get('/running_races/{id}', id=race_id)
        return model.RunningRace.deserialize(raw, bind_client=self)
    
    
    def get_running_races(self, year=None):
        """
        Gets a running races for a given year.

        http://strava.github.io/api/v3/running_races/#list

        :param year: year for the races (default current)
        
        :return: An iterator of :class:`stravalib.model.RunningRace` objects.
        :rtype: :class:`BatchedResultsIterator`
        """
        if year is None:
            year = datetime.datetime.now().year
    
        params = {"year": year}

        result_fetcher = functools.partial(self.protocol.get,
                                           '/running_races',
                                           **params)

        return BatchedResultsIterator(entity=model.RunningRace, bind_client=self,
                                      result_fetcher=result_fetcher)
        

    def get_routes(self, athlete_id=None, limit=None):
        """
        Gets the routes list for an authenticated user.

        http://strava.github.io/api/v3/routes/#list

        :param athlete_id: id for the

        :param limit: Max rows to return (default unlimited).
        :type limit: int

        :return: An iterator of :class:`stravalib.model.Route` objects.
        :rtype: :class:`BatchedResultsIterator`
        """
        if athlete_id is None:
            athlete_id = self.get_athlete().id

        result_fetcher = functools.partial(self.protocol.get,
                                           '/athletes/{id}/routes'.format(id=athlete_id))

        return BatchedResultsIterator(entity=model.Route,
                                      bind_client=self,
                                      result_fetcher=result_fetcher,
                                      limit=limit)

    def get_route(self, route_id):
        """
        Gets specified route.

        Will be detail-level if owned by authenticated user; otherwise summary-level.

        https://strava.github.io/api/v3/routes/#retreive

        :param route_id: The ID of route to fetch.
        :type route_id: int

        :rtype: :class:`stravalib.model.Route`
        """
        raw = self.protocol.get('/routes/{id}', id=route_id)
        return model.Route.deserialize(raw, bind_client=self)

    def get_route_streams(self, route_id):
        """
        Returns streams for a route.

        http://strava.github.io/api/v3/streams/#routes

        Streams represent the raw data of the saved route. External
        applications may access this information for all public routes and for
        the private routes of the authenticated athlete.

        The 3 available route stream types `distance`, `altitude` and `latlng`
        are always returned.

        http://strava.github.io/api/v3/streams/#routes

        :param activity_id: The ID of activity.
        :type activity_id: int

        :return: A dictionary of :class:`stravalib.model.Stream`from the route.
        :rtype: :py:class:`dict`

        """

        result_fetcher = functools.partial(self.protocol.get,
                                           '/routes/{id}/streams/'.format(id=route_id))

        streams = BatchedResultsIterator(entity=model.Stream,
                                         bind_client=self,
                                         result_fetcher=result_fetcher)

        # Pack streams into dictionary
        return {i.type: i for i in streams}

    def create_subscription(self, client_id, client_secret, callback_url,
                            verify_token=model.Subscription.VERIFY_TOKEN_DEFAULT):
        """
        Creates a webhook event subscription.

        http://strava.github.io/api/partner/v3/events/#create-a-subscription

        :param client_id: application's ID, obtained during registration
        :type client_id: int

        :param client_secret: application's secret, obtained during registration
        :type client_secret: str

        :param callback_url: callback URL where Strava will first send a GET request to validate, then subsequently send POST requests with updates
        :type callback_url: str

        :param verify_token: a token you can use to verify Strava's GET callback request
        :type verify_token: str

        :return: An instance of :class:`stravalib.model.Subscription`.
        :rtype: :class:`stravalib.model.Subscription`

        Notes:

        `verify_token` is set to a default in the event that the author doesn't want to specify one.

        The appliction must have permission to make use of the webhook API. Access can be requested by contacting developers -at- strava.com.
        """
        params = dict(client_id=client_id, client_secret=client_secret,
                      callback_url=callback_url, verify_token=verify_token)
        raw = self.protocol.post('/push_subscriptions', **params)
        return model.Subscription.deserialize(raw, bind_client=self)

    def handle_subscription_callback(self, raw,
                                     verify_token=model.Subscription.VERIFY_TOKEN_DEFAULT):
        """
        Validate callback request and return valid response with challenge.

        :return: The JSON response expected by Strava to the challenge request.
        :rtype: Dict[str, str]
        """
        callback = model.SubscriptionCallback.deserialize(raw)
        callback.validate(verify_token)
        response_raw = {'hub.challenge': callback.hub_challenge}
        return response_raw

    def handle_subscription_update(self, raw):
        """
        Converts a raw subscription update into a model.

        :return: The subscription update model object.
        :rtype: :class:`stravalib.model.SubscriptionUpdate`
        """
        return model.SubscriptionUpdate.deserialize(raw, bind_client=self)

    def list_subscriptions(self, client_id, client_secret):
        """
        List current webhook event subscriptions in place for the current application.

        http://strava.github.io/api/partner/v3/events/#list-push-subscriptions

        :param client_id: application's ID, obtained during registration
        :type client_id: int

        :param client_secret: application's secret, obtained during registration
        :type client_secret: str

        :return: An iterator of :class:`stravalib.model.Subscription` objects.
        :rtype: :class:`BatchedResultsIterator`
        """
        result_fetcher = functools.partial(self.protocol.get, '/push_subscriptions', client_id=client_id,
                                           client_secret=client_secret)

        return BatchedResultsIterator(entity=model.Subscription,
                                      bind_client=self,
                                      result_fetcher=result_fetcher)

    def delete_subscription(self, subscription_id, client_id, client_secret):
        """
        Unsubscribe from webhook events for an existing subscription.

        http://strava.github.io/api/partner/v3/events/#delete-a-subscription

        :param subscription_id: ID of subscription to remove.
        :type subscription_id: int

        :param client_id: application's ID, obtained during registration
        :type client_id: int

        :param client_secret: application's secret, obtained during registration
        :type client_secret: str
        """
        self.protocol.delete('/push_subscriptions/{id}', id=subscription_id,
                             client_id=client_id, client_secret=client_secret)
        # Expects a 204 response if all goes well.


class BatchedResultsIterator(object):
    """
    An iterator that enables iterating over requests that return paged results.
    """

    # How many results returned in a batch.  We maximize this to minimize
    #  requests to server (rate limiting)
    default_per_page = 200

    def __init__(self, entity, result_fetcher, bind_client=None, limit=None, per_page=None):
        """
        :param entity: The class for the model entity.
        :type entity: type

        :param result_fetcher: The callable that will return another batch of results.
        :type result_fetcher: callable

        :param bind_client: The client object to pass to the entities for supporting further
                             fetching of objects.
        :type bind_client: :class:`stravalib.client.Client`

        :param limit: The maximum number of rides to return.
        :type limit: int

        :param per_page: How many rows to fetch per page (default is 200).
        :type per_page: int
        """
        self.log = logging.getLogger('{0.__module__}.{0.__name__}'.format(self.__class__))
        self.entity = entity
        self.bind_client = bind_client
        self.result_fetcher = result_fetcher
        self.limit = limit

        if per_page is not None:
            self.per_page = per_page
        else:
            self.per_page = self.default_per_page

        self.reset()

    def __repr__(self):
        return '<{0} entity={1}>'.format(self.__class__.__name__, self.entity.__name__)

    def reset(self):
        self._counter = 0
        self._buffer = None
        self._page = 1
        self._all_results_fetched = False

    def _fill_buffer(self):
        """
        Fills the internal size-50 buffer from Strava API.
        """
        # If we cannot fetch anymore from the server then we're done here.
        if self._all_results_fetched:
            self._eof()

        raw_results = self.result_fetcher(page=self._page, per_page=self.per_page)

        entities = []
        for raw in raw_results:
            entities.append(self.entity.deserialize(raw, bind_client=self.bind_client))

        self._buffer = collections.deque(entities)

        self.log.debug("Requested page {0} (got: {1} items)".format(self._page,
                                                                    len(self._buffer)))
        if len(self._buffer) < self.per_page:
            self._all_results_fetched = True

        self._page += 1

    def __iter__(self):
        return self

    def _eof(self):
        self.reset()
        raise StopIteration

    def __next__(self):
        return self.next()

    def next(self):
        if self.limit and self._counter >= self.limit:
            self._eof()
        if not self._buffer:
            self._fill_buffer()
        try:
            result = self._buffer.popleft()
        except IndexError:
            self._eof()
        else:
            self._counter += 1
            return result


class ActivityUploader(object):
    """
    The "future" object that holds information about an activity file upload and can
    wait for upload to finish, etc.
    """

    def __init__(self, client, response, raise_exc=True):
        """
        :param client: The :class:`stravalib.client.Client` object that is handling the upload.
        :type client: :class:`stravalib.client.Client`

        :param response: The initial upload response.
        :type response: Dict[str,Any]

        :param raise_exc: Whether to raise an exception if the response
                  indicates an error state. (default True)
        :type raise_exc: bool
        """
        self.client = client
        self.response = response
        self.update_from_response(response, raise_exc=raise_exc)

    def update_from_response(self, response, raise_exc=True):
        """
        Updates internal state of object.

        :param response: The response object (dict).
        :type response: :py:class:`dict`
        :param raise_exc: Whether to raise an exception if the response
                          indicates an error state. (default True)
        :type raise_exc: bool
        :raise stravalib.exc.ActivityUploadFailed: If the response indicates an error and raise_exc is True.
        """
        self.upload_id = response.get('id')
        self.external_id = response.get('external_id')
        self.activity_id = response.get('activity_id')
        self.status = response.get('status') or response.get('message')

        if response.get('error'):
            self.error = response.get('error')
        elif response.get('errors'):
            # This appears to be an undocumented API; ths is a bit of a hack for now.
            self.error = str(response.get('errors'))
        else:
            self.error = None

        if raise_exc:
            self.raise_for_error()

    @property
    def is_processing(self):
        return (self.activity_id is None and self.error is None)

    @property
    def is_error(self):
        return (self.error is not None)

    @property
    def is_complete(self):
        return (self.activity_id is not None)

    def raise_for_error(self):
        # FIXME: We need better handling of the actual responses, once those are more accurately documented.
        if self.error:
            raise exc.ActivityUploadFailed(self.error)
        elif self.status == "The created activity has been deleted.":
            raise exc.CreatedActivityDeleted(self.status)

    def poll(self):
        """
        Update internal state from polling strava.com.

        :raise stravalib.exc.ActivityUploadFailed: If the poll returns an error.
        """
        response = self.client.protocol.get('/uploads/{upload_id}',
                                            upload_id=self.upload_id,
                                            check_for_errors=False)

        self.update_from_response(response)

    def wait(self, timeout=None, poll_interval=1.0):
        """
        Wait for the upload to complete or to err out.

        Will return the resulting Activity or raise an exception if the upload fails.

        :param timeout: The max seconds to wait. Will raise TimeoutExceeded
                        exception if this time passes without success or error response.
        :type timeout: float

        :param poll_interval: How long to wait between upload checks.  Strava
                              recommends 1s minimum. (default 1.0s)
        :type poll_interval: float

        :return: The uploaded Activity object (fetched from server)
        :rtype: :class:`stravalib.model.Activity`

        :raise stravalib.exc.TimeoutExceeded: If a timeout was specified and
                                              activity is still processing after
                                              timeout has elapsed.
        :raise stravalib.exc.ActivityUploadFailed: If the poll returns an error.
        """
        start = time.time()
        while self.activity_id is None:
            self.poll()
            time.sleep(poll_interval)
            if timeout and (time.time() - start) > timeout:
                raise exc.TimeoutExceeded()
        # If we got this far, we must have an activity!
        return self.client.get_activity(self.activity_id)<|MERGE_RESOLUTION|>--- conflicted
+++ resolved
@@ -96,17 +96,10 @@
                                 Choices are 'auto' or 'force'.  (Default is 'auto')
         :type approval_prompt: str
 
-<<<<<<< HEAD
         :param scope: The access scope required.  Omit to imply "read" and "activity:read"
                       Valid values are 'read', 'read_all', 'profile:read_all', 'profile:write', 'profile:read_all',
                       'activity:read_all', 'activity:write'.
         :type scope: list[str]
-=======
-        :param scope: The access scope required.  Omit to imply "public".
-                      Valid values are 'read', 'read_all', 'profile:read_all', 'profile:write', 'activity:read',
-                      'activity:read_all', 'activity:write'
-        :type scope: str
->>>>>>> 1d96ce3c
 
         :param state: An arbitrary variable that will be returned to your application in the redirect URI.
         :type state: str
